--- conflicted
+++ resolved
@@ -7,13 +7,10 @@
   the `Tree` is empty.
 
 ## Bug Fixes
-<<<<<<< HEAD
+
 * #1159 dropping a `Db` instance will no-longer
   prematurely shut-down the background fsync
   thread.
-=======
-
->>>>>>> 58076dc3
 * #1168 fixed an issue that was causing panics during
   recovery in 32-bit code.
 
